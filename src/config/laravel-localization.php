<?php
/**
 * Created by PhpStorm.
 * User: kgbot
 * Date: 6/4/18
 * Time: 1:37 AM
 */

return [

    'routes' => [

        /**
         * Route prefix, example of route http://localhost/js/localizations.js
         *
         */
        'prefix'     => env( 'LARAVEL_LOCALIZATION_PREFIX', '/js/localization.js' ),
<<<<<<< HEAD
=======

        /**
         * Route name, defaults to assets.lang
         */
        'name'       => env( 'LARAVEL_LOCALIZATION_ROUTE_NAME', 'assets.lang' ),
>>>>>>> abf1a6bd

        /**
         * Middleware used on localization routes.
         *
         * You can add more middleware with .env directive, example LARAVEL_LOCALIZATION_MIDDLEWARE=web,auth:api, etc.
         *
         * Don't use space in .env directive after ,
         */
        'middleware' => ( env( 'LARAVEL_LOCALIZATION_MIDDLEWARE' ) ) ?
            explode( ',', env( 'LARAVEL_LOCALIZATION_MIDDLEWARE' ) )
            : [],
    ],
    'events' => [

        /**
         * This package emits some events after it getters all translation messages
         *
         * Here you can change channel on which events will broadcast
         */
        'channel' => env( 'LARAVEL_LOCALIZATION_EVENTS_CHANNEL', '' ),
    ],
    'caches' => [
        
        /**
         * What cache driver do you want to use - more information: https://laravel.com/docs/5.6/cache#driver-prerequisites
         */
        'driver' => 'file',

        /**
         * Key name of the cache entry for the localization array
         */
        'key' => 'localization.array',

        /**
         * Timeout of the cached data in minutes - set to 0 to disable
         */
        'timeout' => 60,
    ],
    
];<|MERGE_RESOLUTION|>--- conflicted
+++ resolved
@@ -15,14 +15,11 @@
          *
          */
         'prefix'     => env( 'LARAVEL_LOCALIZATION_PREFIX', '/js/localization.js' ),
-<<<<<<< HEAD
-=======
-
+      
         /**
          * Route name, defaults to assets.lang
          */
         'name'       => env( 'LARAVEL_LOCALIZATION_ROUTE_NAME', 'assets.lang' ),
->>>>>>> abf1a6bd
 
         /**
          * Middleware used on localization routes.
